## DEADataHandling.py
'''
This file contains a set of python functions for handling data within DEA. If a function does not use 
DEA functionality (for example, dc.load or xarrays), it may be better suited for inclusion in SpatialTools.py.
Available functions:

    load_nbarx
    load_sentinel
    load_clearlandsat (also does fractional cover)
    load_clearsentinel2
    dataset_to_geotiff
    open_polygon_from_shapefile
    write_your_netcdf
    zonal_timeseries

Last modified: March 2019
Authors: Claire Krause, Robbi Bishop-Taylor, Bex Dunn, Chad Burton

'''

# Load modules
from datacube.helpers import ga_pq_fuser
from datacube.storage import masking
import gdal
import numpy as np
import xarray as xr
import rasterio
import geopandas as gpd
import dask
import rasterstats as rs

from datacube.utils import geometry
import fiona
import shapely.geometry

try:   
    from datacube.storage.storage import write_dataset_to_netcdf
except ImportError:
    from datacube.drivers.netcdf import write_dataset_to_netcdf
    
import warnings
warnings.simplefilter('ignore', FutureWarning)

    
def load_nbarx(dc, sensor, query, product='nbart', bands_of_interest='', filter_pq=True):
    """
    Loads NBAR (Nadir BRDF Adjusted Reflectance) or NBAR-T (terrain corrected NBAR) data for a
    sensor, masks using pixel quality (PQ), then optionally filters out terrain -999s (for NBAR-T).
    Returns an xarray dataset and CRS and Affine objects defining map projection and geotransform

    Last modified: May 2018
    Author: Bex Dunn
    Modified by: Claire Krause, Robbi Bishop-Taylor, Bex Dunn

    inputs
    dc - Handle for the Datacube to import from. This allows you to also use dev environments
    if that have been imported into the environment.
    sensor - Options are 'ls5', 'ls7', 'ls8'
    query - A dict containing the query bounds. Can include lat/lon, time etc. 

    optional
    product - 'nbar' or 'nbart'. Defaults to nbart unless otherwise specified
    bands_of_interest - List of strings containing the bands to be read in; defaults to all bands,
                        options include 'red', 'green', 'blue', 'nir', 'swir1', 'swir2'
    filter_pq - boolean. Will filter clouds and saturated pixels using PQ unless set to False


    outputs
    ds - Extracted and optionally PQ filtered dataset
    crs - CRS object defining dataset coordinate reference system
    affine - Affine object defining dataset affine transformation
    """

    product_name = '{}_{}_albers'.format(sensor, product)
    mask_product = '{}_{}_albers'.format(sensor, 'pq')
    print('Loading {}'.format(product_name))

    # If bands of interest are given, assign measurements in dc.load call
    if bands_of_interest:

        ds = dc.load(product=product_name, measurements=bands_of_interest,
                     group_by='solar_day', **query)

    # If no bands of interest given, run without specifying measurements
    else:

        ds = dc.load(product=product_name, group_by='solar_day', **query)

    # Proceed if the resulting call returns data
    if ds.variables:

        crs = ds.crs
        affine = ds.affine
        print('Loaded {}'.format(product_name))

        # If pixel quality filtering is enabled, extract PQ data to use as mask
        if filter_pq:

            sensor_pq = dc.load(product=mask_product, fuse_func=ga_pq_fuser,
                                group_by='solar_day', **query)

            # If PQ call returns data, use to mask input data
            if sensor_pq.variables:
                print('Generating mask {}'.format(mask_product))
                good_quality = masking.make_mask(sensor_pq.pixelquality,
                                                 cloud_acca='no_cloud',
                                                 cloud_shadow_acca='no_cloud_shadow',
                                                 cloud_shadow_fmask='no_cloud_shadow',
                                                 cloud_fmask='no_cloud',
                                                 blue_saturated=False,
                                                 green_saturated=False,
                                                 red_saturated=False,
                                                 nir_saturated=False,
                                                 swir1_saturated=False,
                                                 swir2_saturated=False,
                                                 contiguous=True)

                # Apply mask to preserve only good data
                ds = ds.where(good_quality)

            ds.attrs['crs'] = crs
            ds.attrs['affine'] = affine

        # Replace nodata values with nans

            ds = masking.mask_invalid_data(ds)

        return ds, crs, affine

    else:

        print('Failed to load {}'.format(product_name))
        return None, None, None


def load_sentinel(dc, product, query, filter_cloud=True, **bands_of_interest):
    '''loads a sentinel granule product and masks using pq

    Last modified: March 2018
    Authors: Claire Krause, Bex Dunn

    This function requires the following be loaded:
    from datacube.helpers import ga_pq_fuser
    from datacube.storage import masking
    from datacube import Datacube

    inputs
    dc - handle for the Datacube to import from. This allows you to also use dev environments
	 if that have been imported into the environment.
    product - string containing the name of the sentinel product to load
    query - A dict containing the query bounds. Can include lat/lon, time etc

    optional:
    bands_of_interest - List of strings containing the bands to be read in.

    outputs
    ds - Extracted and pq filtered dataset
    crs - ds coordinate reference system
    affine - ds affine
    '''
    dataset = []
    print('loading {}'.format(product))
    if bands_of_interest:
        ds = dc.load(product=product, measurements=bands_of_interest,
                     group_by='solar_day', **query)
    else:
        ds = dc.load(product=product, group_by='solar_day', **query)
    if ds.variables:
        crs = ds.crs
        affine = ds.affine
        print('loaded {}'.format(product))
        if filter_cloud:
            print('making mask')
            clear_pixels = np.logical_and(np.logical_and(ds.fmask != 0, ds.fmask != 2),
                              ds.fmask != 3)
            ds = ds.where(clear_pixels)
        ds.attrs['crs'] = crs
        ds.attrs['affine'] = affine
    else:
        print('did not load {}'.format(product))

    if len(ds.variables) > 0:
        return ds, crs, affine
    else:
        return None


def load_clearlandsat(dc, query, sensors=('ls5', 'ls7', 'ls8'), product='nbart',
                      bands_of_interest=None, masked_prop=0.0, mask_dict=None,
                      mask_pixel_quality=True, mask_invalid_data=True, 
                      ls7_slc_off=False, satellite_metadata=False):

    
    """Loads Landsat NBAR, NBART or FC25 and PQ data for multiple sensors (i.e. ls5, ls7, ls8) and returns a single 
    xarray dataset containing only observations that contain greater than a given proportion of good quality pixels.
    
    This function can be used to extract visually appealing time series of observations that are not affected by cloud,
    for example as an input to the `animated_timeseries` function from `DEAPlotting`.
    
    The proportion of clear pixels is calculated by summing the pixels that are marked as being good quality
    in the Landsat PQ25 layer. By default cloud, cloud shadow, saturated pixels and pixels missing data for any band 
    are considered poor quality data, but this can be customised using the `mask_dict` parameter.
    
    Last modified: March 2019
    Author: Robbi Bishop-Taylor, Bex Dunn    
    
    Parameters
    ----------    
    dc : datacube Datacube object
        A specific Datacube to import from, i.e. `dc = datacube.Datacube(app='Clear Landsat')`. This allows you to 
        also use development datacubes if they have been imported into the environment.    
    query : dict
        A dict containing the query bounds. Can include lat/lon, time etc. If no `time` query is given, the 
        function defaults to all timesteps available to all sensors (e.g. 1987-2018)
    sensors : list, optional
        An optional list of Landsat sensor names to load data for. Options are 'ls5', 'ls7', 'ls8'; defaults to all.
    product : str, optional
        An optional string specifying 'nbar', 'nbart' or 'fc'. Defaults to 'nbart'. For information on the difference, 
        see the '02_DEA_datasets/Introduction_to_Landsat' or '02_DEA_datasets/Introduction_to_Fractional_Cover'
        notebooks from DEA-notebooks.
    bands_of_interest : list, optional
        An optional list of strings containing the bands to be read in; options include 'red', 'green', 'blue', 
        'nir', 'swir1', 'swir2'; defaults to all available bands if no bands are specified.
    masked_prop : float, optional
        An optional float giving the minimum percentage of good quality pixels required for a Landsat observation to 
        be loaded. Defaults to 0.0 which will return all observations regardless of pixel quality (set to e.g. 0.99 
        to return only observations with more than 99% good quality pixels).
    mask_dict : dict, optional
        An optional dict of arguments to the `masking.make_mask` function that can be used to identify poor
        quality pixels from the PQ layer using alternative masking criteria. The default value of None masks
        out pixels flagged as cloud or cloud shadow by either the ACCA or Fmask algorithms, any saturated pixels, 
        or any pixels that are missing data in any band (equivalent to: `mask_dict={'cloud_acca': 'no_cloud', 
        'cloud_shadow_acca': 'no_cloud_shadow', 'cloud_shadow_fmask': 'no_cloud_shadow', 'cloud_fmask': 'no_cloud', 
        'blue_saturated': False, 'green_saturated': False, 'red_saturated': False, 'nir_saturated': False, 
        'swir1_saturated': False, 'swir2_saturated': False, 'contiguous': True}`. See the 
        `02_DEA_datasets/Introduction_to_LandsatPQ.ipynb` notebook on DEA Notebooks for a list of all possible options.
    mask_pixel_quality : bool, optional
        An optional boolean indicating whether to apply the pixel quality mask to all observations that were not
        filtered out for having less good quality pixels that `masked_prop`. For example, if `masked_prop=0.99`, the
        filtered images may still contain up to 1% poor quality pixels. The default of False simply returns the
        resulting observations without masking out these pixels; True masks them out and sets them to NaN using the
        pixel quality mask, but has the side effect of changing the data type of the output arrays from int16 to
        float64 which can cause memory issues. To reduce memory usage, set to False.
    mask_invalid_data : bool, optional
        An optional boolean indicating whether invalid -999 nodata values should be replaced with NaN. Defaults to
        True; this has the side effect of changing the data type of the output arrays from int16 to float64 which
        can cause memory issues. To reduce memory usage, set to False.
    ls7_slc_off : bool, optional
        An optional boolean indicating whether to include data from after the Landsat 7 SLC failure (i.e. SLC-off).
        Defaults to False, which removes all Landsat 7 observations after May 31 2003. 
    satellite_metadata : bool, optional
        An optional boolean indicating whether to return the dataset with a `satellite` variable that gives the name 
        of the satellite that made each observation in the timeseries (i.e. ls5, ls7, ls8). Defaults to False. 
    
    Returns
    -------
    combined_ds : xarray Dataset
        An xarray dataset containing only Landsat observations that contain greater than `masked_prop`
        proportion of clear pixels.   
        
    Notes
    -----
    Memory issues: For large data extractions, it is recommended that you set both `mask_pixel_quality=False` and 
    `mask_invalid_data=False`. Otherwise, all output variables will be coerced to float64 when NaN values are 
    inserted into the array, potentially causing your data to use 4x as much memory. Be aware that the resulting
    arrays will contain invalid -999 values which should be considered in analyses.
        
    Example
    -------    
    >>> # Import modules
    >>> import datacube
    >>> import sys
    >>> # Import dea-notebooks functions using relative link to 10_Scripts directory
    >>> sys.path.append('../10_Scripts')
    >>> import DEADataHandling
    >>> # Connect to a datacube containing Landsat data
    >>> dc = datacube.Datacube(app='load_clearlandsat')
    >>> # Set up spatial and temporal query
    >>> query = {'x': (954163, 972163),
    ...          'y': (-3573891, -3555891),
    ...          'time': ('2011-06-01', '2013-06-01'),
    ...          'crs': 'EPSG:3577'}   
    >>> # Load observations with more than 75% good quality pixels from ls5, ls7 and ls8 as a combined dataset
    >>> landsat_ds = DEADataHandling.load_clearlandsat(dc=dc, query=query, sensors=['ls5', 'ls7', 'ls8'], 
    ...                                    bands_of_interest=['red', 'green', 'blue'], 
    ...                                    masked_prop=0.75, mask_pixel_quality=True, ls7_slc_off=True)
    Loading ls5
        Loading 4 filtered ls5 timesteps
    Loading ls7
        Loading 29 filtered ls7 timesteps
    Loading ls8
        Loading 3 filtered ls8 timesteps
    Combining and sorting ls5, ls7, ls8 data
        Replacing invalid -999 values with NaN (data will be coerced to float64)
    >>> # Test that function returned data
    >>> len(landsat_ds.time) > 0
    True
                
    """    

    #######################
    # Process each sensor #
    #######################    
    
    #warn if loading a pq bitstring product and attempting to mask it (and therefore cast to float)
    if product == 'pq' and (mask_invalid_data or mask_pixel_quality):
        warnings.warn("""You are attempting to load pixel quality product with a mask flag
                        (mask_invalid_data or mask_pixel_quality). Pixel quality is a bitstring 
                        (only makes sense as int) and masking
                        casts to float64.""")
    
    # Dictionary to save results from each sensor 
    filtered_sensors = {}

    # Iterate through all sensors, returning only observations with > mask_prop clear pixels
    for sensor in sensors:     
        
            # Load PQ data using dask
            print(f'Loading {sensor}')
            
            # If bands of interest are given, assign measurements in dc.load call. This is
            # for compatibility with the existing dea-notebooks load_nbarx function.
            if bands_of_interest:
                
                # Lazily load Landsat data using dask              
                data = dc.load(product=f'{sensor}_{product}_albers',
                               measurements=bands_of_interest,
                               group_by='solar_day', 
                               dask_chunks={'time': 1},
                               **query)

            # If no bands of interest given, run without specifying measurements, and 
            # therefore return all available bands
            else:
                
                # Lazily load Landsat data using dask  
                data = dc.load(product=f'{sensor}_{product}_albers',
                               group_by='solar_day', 
                               dask_chunks={'time': 1},
                               **query)

            # Load PQ data
            pq = dc.load(product=f'{sensor}_pq_albers',
                         group_by='solar_day',
                         fuse_func=ga_pq_fuser,
                         dask_chunks={'time': 1},
                         **query)            
            
            # If resulting dataset has data, continue:
            if data.variables:
                
                # Remove Landsat 7 SLC-off from PQ layer if ls7_slc_off=False
                if not ls7_slc_off and sensor == 'ls7':

                    print('    Ignoring SLC-off observations for ls7')
                    data = data.sel(time=data.time < np.datetime64('2003-05-30')) 
                
                # If more than 0 timesteps
                if len(data.time) > 0:                       

                    # Return only Landsat observations that have matching PQ data 
                    time = (data.time - pq.time).time
                    data = data.sel(time=time)
                    pq = pq.sel(time=time)

                    # If a custom dict is provided for mask_dict, use these values to make mask from PQ
                    if mask_dict:

                        # Mask PQ using custom values by unpacking mask_dict **kwarg
                        good_quality = masking.make_mask(pq.pixelquality, **mask_dict)

                    else:

                        # Identify pixels with no clouds in either ACCA for Fmask
                        good_quality = masking.make_mask(pq.pixelquality,                         
                                                         cloud_acca='no_cloud',
                                                         cloud_shadow_acca='no_cloud_shadow',
                                                         cloud_shadow_fmask='no_cloud_shadow',
                                                         cloud_fmask='no_cloud',
                                                         blue_saturated=False,
                                                         green_saturated=False,
                                                         red_saturated=False,
                                                         nir_saturated=False,
                                                         swir1_saturated=False,
                                                         swir2_saturated=False,
                                                         contiguous=True)
                   
                    # Compute good data for each observation as a percentage of total array pixels. Need to
                    # sum over x and y axes individually so that the function works with lat-lon dimensions,
                    # and because it isn't currently possible to pass a list of axes (bug with xarray?) 
                    data_perc = good_quality.sum(axis=1).sum(axis=1) / (good_quality.shape[1] * good_quality.shape[2])

                    # Add data_perc data to Landsat dataset as a new xarray variable
                    data['data_perc'] = xr.DataArray(data_perc, [('time', data.time)])

                    # Filter by data_perc to drop low quality observations and finally import data using dask
                    filtered = data.sel(time=data.data_perc >= masked_prop)
                    print(f'    Loading {len(filtered.time)} filtered {sensor} timesteps')

                    # Optionally apply pixel quality mask to all observations that were not dropped in previous step
                    if mask_pixel_quality:
                        filtered = filtered.where(good_quality)

                    # Optionally add satellite name variable
                    if satellite_metadata:
                        filtered['satellite'] = xr.DataArray([sensor] * len(filtered.time), [('time', filtered.time)])

                    # Add result to dictionary
                    filtered_sensors[sensor] = filtered.compute()

                    # Close datasets
                    filtered = None
                    good_quality = None
                    data = None
                    pq = None            

                else:

                    # If there is no data for sensor or if another error occurs:
                    print(f'    Skipping {sensor}; no valid data for query')
                    
            else:

                # If there is no data for sensor or if another error occurs:
                print(f'    Skipping {sensor}; no valid data for query')
                
                
    ############################
    # Combine multiple sensors #
    ############################
                
    # Proceed with concatenating only if there is more than 1 sensor processed
    if len(filtered_sensors) > 1:

        # Concatenate all sensors into one big xarray dataset, and then sort by time 
        sensor_string = ", ".join(filtered_sensors.keys())
        print(f'Combining and sorting {sensor_string} data')
        combined_ds = xr.concat(filtered_sensors.values(), dim='time')
        combined_ds = combined_ds.sortby('time')                                                               

        # Optionally filter to replace no data values with nans
        if mask_invalid_data:

            print('    Replacing invalid -999 values with NaN (data will be coerced to float64)')
            combined_ds = masking.mask_invalid_data(combined_ds)
        
        # reset pixel quality attributes
        if product == 'pq':
<<<<<<< HEAD
            combined_ds['pixelquality'] = combined_ds.pixelquality.astype(int)
=======
>>>>>>> 52d49f24
            combined_ds.pixelquality.attrs.update(list(filtered_sensors.values())[0].pixelquality.attrs)
        
        # Return combined dataset
        return combined_ds
    
    # Return the single dataset if only one sensor was processed
    elif len(filtered_sensors) == 1:
        
        sensor_string = ", ".join(filtered_sensors.keys())
        print(f'Returning {sensor_string} data')
        sensor_ds = list(filtered_sensors.values())[0]
        
        # Optionally filter to replace no data values with nans
        if mask_invalid_data:

            print('    Replacing invalid -999 values with NaN (data will be coerced to float64)')
            sensor_ds = masking.mask_invalid_data(sensor_ds)       
        
        return sensor_ds
    
    else:
        
        print(f'No data returned for query for any sensor in {", ".join(sensors)} '
              f'and time range {"-".join(query["time"])}')


def load_clearsentinel2(dc, query, sensors=('s2a', 's2b'), product='ard',
                        bands_of_interest=('nbart_red', 'nbart_green', 'nbart_blue', 'nbart_nir_1', 'nbart_swir_2', 'nbart_swir_3'),
                        masked_prop=0.0, mask_values=(0, 2, 3), pixel_quality_band='fmask',
                        mask_pixel_quality=True, mask_invalid_data=True, satellite_metadata=False):
    
    """
    Loads Sentinel 2 data for multiple sensors (i.e. s2a, s2b), and returns a single xarray dataset containing 
    only observations that contain greater than a given proportion of good quality pixels. This can be used to extract
    visually appealing time series of observations that are not affected by cloud, for example as an input to the
    `animated_timeseries` function from `DEAPlotting`.
    
    The proportion of good quality pixels is calculated by summing the pixels flagged as good quality
    in the Sentinel pixel quality array. By default pixels flagged as nodata, cloud or shadow are used to 
    calculate the number of good quality quality pixels, but this can be customised using the `mask_values` parameter.
    
    MEMORY ISSUES: For large data extractions, it is recommended that you set both `mask_pixel_quality=False` and 
    `mask_invalid_data=False`. Otherwise, all output variables will be coerced to float64 when NaN values are 
    inserted into the array, potentially causing your data to use 4x as much memory. Be aware that the resulting
    arrays will contain invalid -999 values which should be considered in analyses.
    
    Last modified: March 2019
    Author: Robbi Bishop-Taylor
    
    :param dc: 
        A specific Datacube to import from, i.e. `dc = datacube.Datacube(app='Sentinel datacube')`. This allows you 
        to also use development datacubes if they have been imported into the environment.
    
    :param query: 
        A dict containing the query bounds. Can include lat/lon, time etc. If no `time` query is given, the 
        function defaults to all time steps available to all sensors (e.g. 2015 onward)

    :param sensors:
        An optional list of Sentinel 2 sensors to load data for. Options are 's2a', and 's2b'; defaults to both.

    :param product:
        An optional string specifying the product to load. Defaults to 'ard', which is equivalent to loading
        e.g. `s2a_ard_granule`. 
        
    :param bands_of_interest:
        An optional list of strings containing the bands to be read in; to view full list run the following:
        `dc.list_measurements().loc['s2b_ard_granule']`. Defaults to `('nbart_red', 'nbart_green', 'nbart_blue', 
        'nbart_nir_1', 'nbart_swir_2', 'nbart_swir_3')`.

    :param masked_prop:
        An optional float giving the minimum percentage of good quality pixels required for a Sentinel 2 observation
        to be loaded. Defaults to 0.0 which will return all observations regardless of pixel quality (set to e.g. 0.99 
        to return only observations with more than 99% good quality pixels).
    
    :param mask_values:
        An optional list of pixel quality values to treat as poor quality observations in the above `masked_prop`
        calculation. The default is `[0, 2, 3]` which treats nodata, cloud and cloud shadow as poor quality.
        Choose from: `{'0': 'nodata', '1': 'valid', '2': 'cloud', '3': 'shadow', '4': 'snow', '5': 'water'}`.
        
    :param pixel_quality_band:
        An optional string giving the name of the pixel quality band contained in the Sentinel 2 dataset. The default
        value is 'fmask'.
      
    :param mask_pixel_quality:
        An optional boolean indicating whether to apply the pixel quality mask to all observations that were not
        filtered out for having less good quality pixels that `masked_prop`. For example, if `masked_prop=0.99`, the
        filtered images may still contain up to 1% poor quality pixels. The default of True masks poor quality pixeks 
        out and sets them to NaN using the pixel quality mask. This has the side effect of changing the data type of 
        the output arrays from int16 to float64 which can cause memory issues. To reduce memory usage, set to False.
        
    :param mask_invalid_data:
        An optional boolean indicating whether invalid -999 nodata values should be replaced with NaN. Defaults to
        True; this has the side effect of changing the data type of the output arrays from int16 to float64 which can
        cause memory issues. To reduce memory usage, set to False.
        
    :param satellite_metadata:
        An optional boolean indicating whether to return the dataset with a `satellite` variable that gives the name
        of the satellite that made each observation in the time series (i.e. s2a, s2b). Defaults to False.
        
    :returns:
        An xarray dataset containing only Sentinel 2 observations that contain greater than `masked_prop`
        proportion of clear pixels.  
        
    :example:
    
    >>> # Import modules
    >>> import datacube
    >>> import sys

    >>> # Import dea-notebooks functions using relative link to 10_Scripts directory
    >>> sys.path.append('../10_Scripts')
    >>> import DEADataHandling

    >>> # Connect to a datacube containing Sentinel data
    >>> dc = datacube.Datacube(app='load_clearsentinel')

    >>> # Set up spatial and temporal query; note that 'output_crs' and 'resolution' need to be set
    >>> query = {'x': (-191400.0, -183400.0),
    ...          'y': (-1423460.0, -1415460.0),
    ...          'time': ('2018-01-01', '2018-03-01'),
    ...          'crs': 'EPSG:3577',
    ...          'output_crs': 'EPSG:3577',
    ...          'resolution': (10, 10)}   

    >>> # Load observations with less than 70% cloud from both S2A and S2B as a single combined dataset
    >>> sentinel_ds = DEADataHandling.load_clearsentinel2(dc=dc, query=query, sensors=['s2a', 's2b'], 
    ...                                    bands_of_interest=['nbart_red', 'nbart_green', 'nbart_blue'], 
    ...                                    masked_prop=0.3, mask_pixel_quality=True)
    Loading s2a pixel quality
        Loading 3 filtered s2a timesteps
    Loading s2b pixel quality
        Loading 2 filtered s2b timesteps
    Combining and sorting s2a, s2b data
        Replacing invalid -999 values with NaN (data will be coerced to float64)

    >>> # Test that function returned data
    >>> len(sentinel_ds.time) > 0
    True
      
    """

    # Dictionary to save results from each sensor 
    filtered_sensors = {}

    # Iterate through all sensors, returning only observations with > mask_prop clear pixels
    for sensor in sensors:
       
        # If bands of interest are given, assign measurements in dc.load call. This is
        # for compatibility with the existing dea-notebooks load_nbarx function.
        if bands_of_interest:

            # Lazily load Sentinel 2 data using dask
            data = dc.load(product=f'{sensor}_{product}_granule',
                            measurements=bands_of_interest,
                            group_by='solar_day',
                            dask_chunks={'time': 1},
                            **query)

        # If no bands of interest given, run without specifying measurements, and
        # therefore return all available bands
        else:

            # Lazily load Sentinel 2 data using dask
            data = dc.load(product=f'{sensor}_{product}_granule',
                            group_by='solar_day',
                            dask_chunks={'time': 1},
                            **query)

        # Load PQ data
        print(f'Loading {sensor} pixel quality')
        pq = dc.load(product=f'{sensor}_{product}_granule',
                     measurements=[pixel_quality_band],
                     group_by='solar_day',
                     dask_chunks={'time': 1},
                     **query)
              
        # If resulting dataset has data, continue:
        if data.variables:
              
            # If more than 0 timesteps
            if len(data.time) > 0:  

                # Identify pixels with valid data
                good_quality = np.isin(pq[pixel_quality_band], test_elements=mask_values, invert=True)
                good_quality = pq[pixel_quality_band].where(good_quality).notnull()

                # Compute good data for each observation as a percentage of total array pixels
                data_perc = good_quality.sum(axis=1).sum(axis=1) / (good_quality.shape[1] * good_quality.shape[2])

                # Add data_perc data to Sentinel 2 dataset as a new xarray variable
                data['data_perc'] = xr.DataArray(data_perc, [('time', data.time)])

                # Filter by data_perc to drop low quality observations and finally import data using dask
                filtered = data.sel(time=data.data_perc >= masked_prop)
                print(f'    Loading {len(filtered.time)} filtered {sensor} timesteps')

                # Optionally apply pixel quality mask to all observations that were not dropped in previous step
                if mask_pixel_quality:
                    filtered = filtered.where(good_quality)

                # Optionally add satellite name
                if satellite_metadata:
                    filtered['satellite'] = xr.DataArray([sensor] * len(filtered.time), [('time', filtered.time)])

                # Add result to dictionary
                filtered_sensors[sensor] = filtered.compute()

                # Close datasets
                filtered = None
                good_quality = None
                data = None
     
            else:

                # If there is no data for sensor or if another error occurs:
                print(f'    Skipping {sensor}; no valid data for query')
                    
        else:

            # If there is no data for sensor or if another error occurs:
            print(f'    Skipping {sensor}; no valid data for query')
            
              
    ############################
    # Combine multiple sensors #
    ############################
              
    # Proceed with concatenating only if there is more than 1 sensor processed
    if len(filtered_sensors) > 1:

        # Concatenate all sensors into one big xarray dataset, and then sort by time 
        sensor_string = ", ".join(filtered_sensors.keys())
        print(f'Combining and sorting {sensor_string} data')
        combined_ds = xr.concat(filtered_sensors.values(), dim='time')
        combined_ds = combined_ds.sortby('time')  

        # Optionally filter to replace invalid data values with nans
        if mask_invalid_data:
              
            print('    Replacing invalid -999 values with NaN (data will be coerced to float64)')
            combined_ds = masking.mask_invalid_data(combined_ds)

        # Return combined dataset
        return combined_ds
              
    # Return the single dataset if only one sensor was processed
    elif len(filtered_sensors) == 1:
        
        sensor_string = ", ".join(filtered_sensors.keys())
        print(f'Combining and sorting {sensor_string} data')
        sensor_ds = list(filtered_sensors.values())[0]
        
        # Optionally filter to replace no data values with nans
        if mask_invalid_data:

            print('    Replacing invalid -999 values with NaN (data will be coerced to float64)')
            sensor_ds = masking.mask_invalid_data(sensor_ds)       
        
        return sensor_ds
    
    else:
        
        print(f'No data returned for query for any sensor in {", ".join(sensors)} '
              f'and time range {"-".join(query["time"])}')


def dataset_to_geotiff(filename, data):

    """
    this function uses rasterio and numpy to write a multi-band geotiff for one
    timeslice, or for a single composite image. It assumes the input data is an
    xarray dataset (note, dataset not dataarray) and that you have crs and affine
    objects attached, and that you are using float data. future users
    may wish to assert that these assumptions are correct.

    Last modified: March 2018
    Authors: Bex Dunn and Josh Sixsmith
    Modified by: Claire Krause, Robbi Bishop-Taylor

    inputs
    filename - string containing filename to write out to
    data - dataset to write out
    Note: this function currently requires the data have lat/lon only, i.e. no
    time dimension
    """

    # Depreciation warning for write_geotiff
    print("This function will be superceded by the 'write_geotiff' function from 'datacube.helpers'. "
          "Please revise your notebooks to use this function instead")

    kwargs = {'driver': 'GTiff',
              'count': len(data.data_vars),  # geomedian no time dim
              'width': data.sizes['x'], 'height': data.sizes['y'],
              'crs': data.crs.crs_str,
              'transform': data.affine,
              'dtype': list(data.data_vars.values())[0].values.dtype,
              'nodata': 0,
              'compress': 'deflate', 'zlevel': 4, 'predictor': 3}
    # for ints use 2 for floats use 3}

    with rasterio.open(filename, 'w', **kwargs) as src:
        for i, band in enumerate(data.data_vars):
            src.write(data[band].data, i + 1)
 

def open_polygon_from_shapefile(shapefile, index_of_polygon_within_shapefile=0):

    '''This function takes a shapefile, selects a polygon as per your selection, 
    uses the datacube geometry object, along with shapely.geometry and fiona to 
    get the geom for the datacube query. It will also make sure you have the correct 
    crs object for the DEA

    Last modified: May 2018
    Author: Bex Dunn'''

    # open all the shapes within the shape file
    shapes = fiona.open(shapefile)
    i =index_of_polygon_within_shapefile
    #print('shapefile index is '+str(i))
    if i > len(shapes):
        print('index not in the range for the shapefile'+str(i)+' not in '+str(len(shapes)))
        sys.exit(0)
    #copy attributes from shapefile and define shape_name
    geom_crs = geometry.CRS(shapes.crs_wkt)
    geo = shapes[i]['geometry']
    geom = geometry.Geometry(geo, crs=geom_crs)
    geom_bs = shapely.geometry.shape(shapes[i]['geometry'])
    shape_name = shapefile.split('/')[-1].split('.')[0]+'_'+str(i)
    #print('the name of your shape is '+shape_name)
    #get your polygon out as a geom to go into the query, and the shape name for file names later
    return geom, shape_name          


def write_your_netcdf(data, dataset_name, filename, crs):

    """
    This function turns an xarray dataarray into a dataset so we can write it to netcdf. 
    It adds on a crs definition from the original array. data = your xarray dataset, dataset_name 
    is a string describing your variable
    
    Last modified: May 2018
    Author: Bex Dunn    
    """ 
   
    #turn array into dataset so we can write the netcdf
    if isinstance(data,xr.DataArray):
        dataset= data.to_dataset(name=dataset_name)
    elif isinstance(data,xr.Dataset):
        dataset = data
    else:
        print('your data might be the wrong type, it is: '+type(data))
    #grab our crs attributes to write a spatially-referenced netcdf
    dataset.attrs['crs'] = crs

    try:
        write_dataset_to_netcdf(dataset, filename)
    except RuntimeError as err:
        print("RuntimeError: {0}".format(err))    

	
def zonal_timeseries(dataArray, shp_loc, results_loc, feature_name, stat='mean', csv=False, netcdf=False, plot=False):

    """
    Given an xarray dataArray and a shapefile, generates a timeseries of zonal statistics across n number of 
    uniquely labelled polygons. The function exports a .csv of the stats, a netcdf containing the stats, and .pdf plots.
    Requires the installation of the rasterstats module: https://pythonhosted.org/rasterstats/installation.html
    
    Inputs:
    data = xarray dataarray (note dataarray, not dataset - it is a requirement the data only have a single variable).
    shp_loc = string. Location of the shapefile used to extract the zonal timseries.
    results_loc = string. Location of the directory where results should export.
    feature_name = string. Name of attribute column in the shapefile that is of interest - used to label dataframe, plots etc.
    stat = string.  The statistic you want to extract. Options include 'count', 'max', 'median', 'min', 'std', 'mean'.
    plot = Boolean. If True, function will produce pdfs of timeseries for each polygon in the shapefile.
    csv = Boolean. If True, function will export results as a .csv.
    netcdf = Boolean. If True, function will export results as a netcdf.
    
    Last modified: May 2018
    Author: Chad Burton    
    """

    #use dask to chunk the data along the time axis in case its a very large dataset
    dataArray = dataArray.chunk(chunks = {'time':20})
    
    #create 'transform' tuple to provide ndarray with geo-referencing data. 
    one = float(dataArray.x[0])
    two = float(dataArray.y[0] - dataArray.y[1])
    three = 0.0
    four = float(dataArray.y[0])
    five = 0.0
    six = float(dataArray.x[0] - dataArray.x[1])

    transform_zonal = (one, two, three, four, five, six)

    #import shapefile, make sure its in the right projection to match the dataArray
    #and set index to the feature_name
    project_area = gpd.read_file(shp_loc)               #get the shapefile
    reproj=int(str(dataArray.crs)[5:])                  #do a little hack to get EPSG from the dataArray 
    project_area = project_area.to_crs(epsg=reproj)     #reproject shapefile to match dataArray
    project_area = project_area.set_index(feature_name) #set the index
    
    #define the general function
    def zonalStats(dataArray, stat=stat): 
        """extract the zonal statistics of all
        pixel values within each polygon"""
        stats = [] 
        for i in dataArray:
            x = rs.zonal_stats(project_area, i, transform=transform_zonal, stats=stat)    
            stats.append(x)
        #extract just the values from the results, and convert 'None' values to nan
        stats = [[t[stat] if t[stat] is not None else np.nan for t in feature] for feature in stats]
        stats = np.array(stats)
        return stats

    #use the zonal_stats functions to extract the stats:
    n = len(project_area) #number of polygons in the shapefile (defines the dimesions of the output)
    statistics = dataArray.data.map_blocks(zonalStats, chunks=(-1,n), drop_axis=1, dtype=np.float64).compute()

    #get unique identifier and timeseries data from the inputs 
    colnames = pd.Series(project_area.index.values)
    time = pd.Series(dataArray['time'].values)

    #define functions for cleaning up the results of the rasterstats operation
    def tidyresults(results):
        x = pd.DataFrame(results).T #transpose
        x = x.rename(colnames, axis='index') #rename the columns to the timestamp
        x = x.rename(columns = time)
        return x

    #place results into indexed dataframes using tidyresults function
    statistics_df = tidyresults(statistics)
    
    #convert into xarray for merging into a dataset
    stat_xr = xr.DataArray(statistics_df, dims=[feature_name, 'time'], coords={feature_name: statistics_df.index, 'time': time}, name= stat)
    
    #options for exporting results as csv, netcdf, pdf plots
    #export results as a .csv
    if csv:
        statistics_df.to_csv('{0}{1}.csv'.format(results_loc, stat))
                             
    if netcdf:
        #export out results as netcdf
        stat_xr.to_netcdf('{0}zonalstats_{1}.nc'.format(results_loc, stat), mode='w',format='NETCDF4') 

    if plot:     
        #place the data from the xarray into a list
        plot_data = []
        for i in range(0,len(stat_xr[feature_name])):
            x = stat_xr.isel([stat], **{feature_name: i})
            plot_data.append(x)

        #extract the unique names of each polygon
        feature_names = list(stat_xr[feature_name].values)

        #zip the both the data and names together as a dictionary 
        monthly_dict = dict(zip(feature_names,plot_data))

        #create a function for generating the plots
        def plotResults(dataArray, title):
            """a function for plotting up the results of the
            fractional cover change and exporting it out as pdf """
            x = dataArray.time.values
            y = dataArray.data          

            plt.figure(figsize=(15,5))
            plt.plot(x, y,'k', color='#228b22', linewidth = 1)
            plt.grid(True, linestyle ='--')
            plt.title(title)
            plt.savefig('{0}{1}.pdf'.format(results_loc, title), bbox_inches='tight')

        #loop over the dictionaries and create the plots
        {key: plotResults(monthly_dict[key], key + "_"+ stat) for key in monthly_dict} 
    
    #return the results as a dataframe
    return statistics_df


# The following tests are run if the module is called directly (not when being imported).
# To do this, run the following: `python {modulename}.py`

if __name__=='__main__':
   
    # Import doctest to test our module for documentation
    import doctest
    
    # Run all reproducible examples in the module and test against expected outputs
    print('Testing...')
    doctest.testmod(optionflags=doctest.ELLIPSIS)
    print('Testing complete')<|MERGE_RESOLUTION|>--- conflicted
+++ resolved
@@ -446,10 +446,6 @@
         
         # reset pixel quality attributes
         if product == 'pq':
-<<<<<<< HEAD
-            combined_ds['pixelquality'] = combined_ds.pixelquality.astype(int)
-=======
->>>>>>> 52d49f24
             combined_ds.pixelquality.attrs.update(list(filtered_sensors.values())[0].pixelquality.attrs)
         
         # Return combined dataset
