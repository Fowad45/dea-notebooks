--- conflicted
+++ resolved
@@ -325,19 +325,11 @@
     This function can be used to identify the real-world spatial coordinates of raster cells meeting 
     certain criteria, i.e.:
     
-<<<<<<< HEAD
-    >>> raster_path = "test.tif"    
-    >>> raster_ds = gdal.Open(raster_path)
-    >>> raster_array = raster_ds.GetRasterBand(1).ReadAsArray()
-    >>> y_inds, x_inds = np.nonzero(raster_array > 50)  # this computes indices of cells that are not 0
-    >>> indices_to_coords(x_inds=x_inds, y_inds=y_inds, input_raster=raster_path)
-=======
         raster_path = "test.tif"
         raster_ds = gdal.Open(raster_path)
         raster_array = raster_ds.GetRasterBand(1).ReadAsArray()
         y_inds, x_inds = np.nonzero(raster_array > 50)  # this computes indices of cells that are not 0
         indices_to_coords(x_inds=x_inds, x_inds=y_inds, input_raster=raster_path)
->>>>>>> b860785d
     
     Last modified: April 2018
     Author: Robbi Bishop-Taylor
