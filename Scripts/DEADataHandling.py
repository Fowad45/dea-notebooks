--- conflicted
+++ resolved
@@ -24,13 +24,6 @@
 import numpy as np
 import xarray as xr
 import rasterio
-<<<<<<< HEAD
-=======
-import geopandas as gpd
-import dask
-# import rasterstats as rs
-
->>>>>>> 6c9e672e
 from datacube.utils import geometry
 import fiona
 import shapely.geometry
