# DEAPlotting.py
"""
This file contains a set of python functions for plotting DEA data.
Available functions:

    three_band_image
    three_band_image_subplots

Last modified: May 2018
Author: Claire Krause
Modified by: Robbi Bishop-Taylor

"""

# Load modules
import numpy as np
from skimage import exposure
import matplotlib.pyplot as plt


def three_band_image(ds, bands=['red', 'green', 'blue'], time=0, figsize=(10, 10), title='Time',
                     projection='projected', contrast_enhance=False, reflect_stand=5000):

    """
    This function takes three spectral bands and plots them as the RGB bands of an image.

    Last modified: May 2018
    Author: Mike Barnes
    Modified by: Claire Krause, Cate Kooymans, Robbi Bishop-Taylor


    :param ds:
        An xarray dataset containing the bands to be plotted. For correct axis scales, the xarray
        will ideally have spatial data (e.g. an `.extent` method)

    :param bands:
        Optional list of three bands to be plotted (defaults to `['red', 'green', 'blue']`)

    :param time:
        Optional index value of the time dimension of the xarray dataset to be plotted (defaults to 0)

    :param figsize:
        Optional tuple or list giving the dimensions of the output plot (defaults to `(10, 10)`)

    :param title:
        Optional string for the plot title. If left as the default 'Time', the title will be taken from
        the timestep of the plotted image if available

    :param projection:
        Determines if the image is in degrees or northings (options are 'projected' or 'geographic')

    :param contrast_enhance:
        Optionally transform data using a histogram stretch. If `contrast_enhance = True`,
        exposure.equalize_hist is used to transform the data. Else, the data are standardised relative
        to a default reflectance = 5000 (this can be customised using `reflect_stand`)

    :param reflect_stand:
        Optionally allows you to have greater control over the contrast stretch by manually specifying a
        reflectance standardisation value. Low values (< 5000) typically result in brighter images. Only
        applies if `contrast_enhance=False` (defaults to 5000)


    :return fig:
        A matplotlib figure object for customised plotting

    :return ax:
        A matplotlib axis object for customised plotting


    :example:
        >>> # Import external functions from dea-notebooks
        >>> sys.path.append(os.path.expanduser('~/dea-notebooks/Scripts'))
        >>> import DEAPlotting
        >>>
        >>> # Load Landsat time series
        >>> xarray_dataset = dc.load(product='ls8_nbart_albers', **query)
        >>>
        >>> # Plot as an RGB image
        >>> DEAPlotting.three_band_image(ds=xarray_dataset)

    """

    # Use different approaches to data prep depending on whether dataset has temporal dimension
    try:

        # Create new numpy array matching shape of xarray
        t, y, x = ds[bands[0]].shape
        rawimg = np.zeros((y, x, 3), dtype=np.float32)

        # Add xarray bands for a given time into three dimensional numpy array
        for i, colour in enumerate(bands):

            rawimg[:, :, i] = ds[colour][time].values
            
    except ValueError:

        # Create new numpy array matching shape of xarray
        y, x = ds[bands[0]].shape
        rawimg = np.zeros((y, x, 3), dtype=np.float32)

        # Add xarray bands into three dimensional numpy array
        for i, colour in enumerate(bands):

            rawimg[:, :, i] = ds[colour].values
            
    # Set nodata value to NaN
    rawimg[rawimg == -999] = np.nan

    # Optionally compute contrast based on histogram
    if contrast_enhance:

        # Stretch contrast using histogram
        img_toshow = exposure.equalize_hist(rawimg, mask=np.isfinite(rawimg))
        
    else:

        # Stretch contrast using defined reflectance standardisation; defaults to 5000
        img_toshow = rawimg / reflect_stand

    # Plot figure, setting x and y axes from extent of xarray dataset
    fig, ax = plt.subplots(figsize=figsize)

    try:

        # Plot with correct coords by setting extent if dataset has spatial data (e.g. an `.extent` method).
        # This also allows the resulting image to be overlaid with other spatial data (e.g. a polygon or point)
        left, bottom, right, top = ds.extent.boundingbox
        plt.imshow(img_toshow, extent=[left, right, bottom, top])

    except:

        # Plot without coords if dataset has no spatial data (e.g. an `.extent` method)
<<<<<<< HEAD
        warnings.warn("xarray dataset has no spatial data; defaulting to plotting without coordinates. "
                      "This can often be resolved by adding `keep_attrs = True` during an aggregation step")
=======
        print("xarray dataset has no spatial data; defaulting to plotting without coordinates. "
              "This can often be resolved by adding `keep_attrs = True` during an aggregation step")
>>>>>>> 502891c5
        plt.imshow(img_toshow)

    # Set title by either time or defined title
    if title == 'Time':

        try:

            # Plot title using timestep
            ax.set_title(str(ds.time[time].values), fontweight='bold', fontsize=14)

        except:

            # No title
            ax.set_title('', fontweight='bold', fontsize=14)

    else:

        # Manually defined title
        ax.set_title(title, fontweight='bold', fontsize=14)

    # Set x and y axis titles depending on projection
    if projection == 'geographic':

        ax.set_xlabel('Longitude', fontweight='bold')
        ax.set_ylabel('Latitude', fontweight='bold')
        
    else:

        ax.set_xlabel('Eastings', fontweight='bold')
        ax.set_ylabel('Northings', fontweight='bold')
        
    return fig, ax


def three_band_image_subplots(ds, bands, num_cols, contrast_enhance = False, figsize = [10,10], 
                              projection = 'projected', left  = 0.125, 
                              right = 0.9, bottom = 0.1, top = 0.9, 
                              wspace = 0.2, hspace = 0.4):
  
    """
    threeBandImage_subplots takes three spectral bands and multiple time steps, 
    and plots them on the RGB bands of an image. 

    Last modified: March 2018
    Author: Mike Barnes
    Modified by: Claire Krause, Robbi Bishop-Taylor

    Inputs: 
    ds - dataset containing the bands to be plotted
    bands - list of three bands to be plotted
    num_cols - number of columns for the subplot

    Optional:
    contrast_enhance - determines the transformation for plotting onto RGB. If contrast_enhance = true, 
                       exposure.equalize_hist is used to transform the data. Else, the data are 
                       standardised relative to reflectance = 5000
    figsize - dimensions for the output figure
    projection - options are 'projected' or 'geographic'; determines if image is in degrees or northings
    left  - the space on the left side of the subplots of the figure
    right - the space on the right side of the subplots of the figure
    bottom - the space on the bottom of the subplots of the figure
    top - the space on the top of the subplots of the figure
    wspace - the amount of width reserved for blank space between subplots
    hspace - the amount of height reserved for white space between subplots
    """

    # Find the number of rows/columns we need, based on the number of time steps in ds
    timesteps = ds.time.size
    num_rows = int(np.ceil(timesteps / num_cols))
    fig, axes = plt.subplots(num_rows, num_cols, figsize = figsize)
    fig.subplots_adjust(left  = left, right = right, bottom = bottom, top = top, 
                        wspace = wspace, hspace = hspace)
    numbers = 0
    try:
        for ax in axes.flat:
            t, y, x = ds[bands[0]].shape
            rawimg = np.zeros((y, x, 3), dtype = np.float32)
            for i, colour in enumerate(bands):
                rawimg[:, :, i] = ds[colour][numbers].values
            rawimg[rawimg == -999] = np.nan
            if contrast_enhance == True:
                img_toshow = exposure.equalize_hist(rawimg, mask = np.isfinite(rawimg))
            else:
                img_toshow = rawimg / 5000
            ax.imshow(img_toshow)
            ax.set_title(str(ds.time[numbers].values), fontweight = 'bold', fontsize = 12)
            ax.set_xticklabels(ds.x.values, fontsize = 8, rotation = 20)
            ax.set_yticklabels(ds.y.values, fontsize = 8)
            if projection == 'geographic':
                ax.set_xlabel('Longitude', fontweight = 'bold', fontsize = 10)
                ax.set_ylabel('Latitude', fontweight = 'bold', fontsize = 10)
            else:
                ax.set_xlabel('Eastings', fontweight = 'bold', fontsize = 10)
                ax.set_ylabel('Northings', fontweight = 'bold', fontsize = 10)
            numbers = numbers + 1
    except IndexError:
        # This error will pop up if there are not enough scenes to fill the number of 
        # rows x columns, so we can safely ignore it
        fig.delaxes(ax)
        plt.draw()    
    return plt, fig<|MERGE_RESOLUTION|>--- conflicted
+++ resolved
@@ -130,13 +130,8 @@
     except:
 
         # Plot without coords if dataset has no spatial data (e.g. an `.extent` method)
-<<<<<<< HEAD
-        warnings.warn("xarray dataset has no spatial data; defaulting to plotting without coordinates. "
-                      "This can often be resolved by adding `keep_attrs = True` during an aggregation step")
-=======
         print("xarray dataset has no spatial data; defaulting to plotting without coordinates. "
               "This can often be resolved by adding `keep_attrs = True` during an aggregation step")
->>>>>>> 502891c5
         plt.imshow(img_toshow)
 
     # Set title by either time or defined title
